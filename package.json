--- conflicted
+++ resolved
@@ -10,10 +10,7 @@
   },
   "dependencies": {
     "@google/genai": "^1.12.0",
-<<<<<<< HEAD
     "@rollup/rollup-win32-x64-msvc": "^4.52.0",
-=======
->>>>>>> dba04f08
     "react": "^19.1.1",
     "react-dom": "^19.1.1"
   },
